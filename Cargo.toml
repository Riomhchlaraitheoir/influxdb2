[package]
name = "influxdb2"
version = "0.4.3"
authors = ["Armin Primadi <aprimadi@gmail.com>", "Paul Dix <paul@pauldix.net>"]
keywords = ["influxdb", "influxdb2", "influxdb-client"]
description = "Influxdb 2 client library for rust"
homepage = "https://github.com/aprimadi/influxdb2"
repository = "https://github.com/aprimadi/influxdb2"
license = "MIT"
edition = "2018"

[features]
default = ["native-tls"]
native-tls = ["reqwest/native-tls"]
rustls = ["reqwest/rustls-tls"]
gzip = ["reqwest/gzip", "dep:async-compression", "dep:tokio-util"]

[dependencies] # In alphabetical order
influxdb2-structmap = { version = "0.2.0", path = "./influxdb2-structmap" }
influxdb2-derive = { version = "0.1.1", path = "./influxdb2-derive" }

# crates.io dependencies
base64 = "0.13"
bytes = { version = "1.0", default-features = false }
chrono = { version = "0.4", features = ["serde"] }
csv = "1.1"
fallible-iterator = "0.2.0"
futures = { version = "0.3", default-features = false }
go-parse-duration = "0.1"
ordered-float = "3.0"
parking_lot = "0.11.1"
reqwest = { version = "0.11", features = ["stream", "json"], default-features = false}
secrecy = "0.8"
serde = { version = "1.0", features = ["derive"] }
serde_json = "1.0.44"
<<<<<<< HEAD
serde_qs = "0.10"
=======
smallvec = "1.2.0"
>>>>>>> 4c1bb667
snafu = "0.6.6"
url = "2.1.1"
async-compression = { version = "0.4.3", features = ["tokio", "gzip"], optional = true }
tokio-util = { version = "0.7.8", features = ["io"], optional = true }

[dev-dependencies] # In alphabetical order
mockito = "0.26.0"
num-traits = "0.2"
once_cell = { version = "1.4.0", features = ["parking_lot"] }
parking_lot = "0.11.1"
tokio = { version = "1.0", features = ["macros", "rt-multi-thread"] }
test_helpers = { path = "./test_helpers" }<|MERGE_RESOLUTION|>--- conflicted
+++ resolved
@@ -33,11 +33,6 @@
 secrecy = "0.8"
 serde = { version = "1.0", features = ["derive"] }
 serde_json = "1.0.44"
-<<<<<<< HEAD
-serde_qs = "0.10"
-=======
-smallvec = "1.2.0"
->>>>>>> 4c1bb667
 snafu = "0.6.6"
 url = "2.1.1"
 async-compression = { version = "0.4.3", features = ["tokio", "gzip"], optional = true }
